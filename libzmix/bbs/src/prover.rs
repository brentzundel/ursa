--- conflicted
+++ resolved
@@ -100,21 +100,6 @@
     pub fn new_signature_pok(
         request: &ProofRequest,
         proof_messages: &[ProofMessage],
-<<<<<<< HEAD
-        signature: &Signature
-    ) -> Result<SignatureProof, BBSError> {
-        let pok = PoKOfSignature::init(
-            &signature,
-            &request.verification_key,
-            proof_messages
-        )?;
-        let mut challenge_bytes = pok.to_bytes();
-        challenge_bytes.extend_from_slice(request.nonce.to_bytes().as_slice());
-
-        let challenge_hash = SignatureMessage::from_msg_hash(&challenge_bytes);
-        let revealed_messages = pok.revealed_messages.clone();
-        let proof = pok.gen_proof(&challenge_hash)?;
-=======
         signature: &Signature,
     ) -> Result<PoKOfSignature, BBSError> {
         PoKOfSignature::init(&signature, &request.verification_key, proof_messages)
@@ -127,7 +112,6 @@
     ) -> Result<SignatureProof, BBSError> {
         let revealed_messages = (&pok_sig.revealed_messages).clone();
         let proof = pok_sig.gen_proof(&challenge)?;
->>>>>>> f418dc4b
 
         Ok(SignatureProof {
             revealed_messages,
